--- conflicted
+++ resolved
@@ -4,21 +4,13 @@
 Revises: 5
 
 """
-<<<<<<< HEAD
 
 from collections.abc import Sequence
 
-=======
-
-from typing import Sequence, Union
-
->>>>>>> 0398046b
 import sqlalchemy as sa
-from alembic import op
 from sqlalchemy import inspect
 from sqlalchemy.dialects.postgresql import JSON
 
-<<<<<<< HEAD
 from alembic import op
 
 # revision identifiers, used by Alembic.
@@ -26,30 +18,6 @@
 down_revision: str | None = "5"
 branch_labels: str | Sequence[str] | None = None
 depends_on: str | Sequence[str] | None = None
-
-
-def upgrade() -> None:
-    # Drop the old column and create a new one with the new name and type
-    # We need to do this because PostgreSQL doesn't support direct column renames with type changes
-    op.add_column(
-        "podcasts",
-        sa.Column("podcast_transcript", JSON, nullable=False, server_default="{}"),
-    )
-
-    # Copy data from old column to new column
-    # Convert text to JSON by storing it as a JSON string value
-    op.execute(
-        "UPDATE podcasts SET podcast_transcript = jsonb_build_object('text', podcast_content) WHERE podcast_content != ''"
-    )
-
-    # Drop the old column
-    op.drop_column("podcasts", "podcast_content")
-=======
-# revision identifiers, used by Alembic.
-revision: str = "6"
-down_revision: Union[str, None] = "5"
-branch_labels: Union[str, Sequence[str], None] = None
-depends_on: Union[str, Sequence[str], None] = None
 
 
 def upgrade() -> None:
@@ -75,7 +43,6 @@
     # Drop the old column only if it exists
     if "podcast_content" in columns:
         op.drop_column("podcasts", "podcast_content")
->>>>>>> 0398046b
 
 
 def downgrade() -> None:

import asyncio
import logging
<<<<<<< HEAD
from datetime import UTC, datetime, timedelta

from slack_sdk.errors import SlackApiError
from sqlalchemy.exc import SQLAlchemyError
from sqlalchemy.ext.asyncio import AsyncSession
from sqlalchemy.future import select
=======
from datetime import datetime, timedelta, timezone
from typing import Optional, Tuple
>>>>>>> 0398046b

from app.config import config
from app.connectors.discord_connector import DiscordConnector
from app.connectors.github_connector import GitHubConnector
<<<<<<< HEAD
=======
from app.connectors.jira_connector import JiraConnector
>>>>>>> 0398046b
from app.connectors.linear_connector import LinearConnector
from app.connectors.notion_history import NotionHistoryConnector
from app.connectors.slack_history import SlackHistory
from app.db import (
    Chunk,
    Document,
    DocumentType,
    SearchSourceConnector,
    SearchSourceConnectorType,
)
from app.prompts import SUMMARY_PROMPT_TEMPLATE
from app.services.llm_service import get_user_long_context_llm
from app.services.task_logging_service import TaskLoggingService
from app.utils.document_converters import generate_content_hash
from slack_sdk.errors import SlackApiError
from sqlalchemy.exc import SQLAlchemyError
from sqlalchemy.ext.asyncio import AsyncSession
from sqlalchemy.future import select

# Set up logging
logger = logging.getLogger(__name__)


async def index_slack_messages(
    session: AsyncSession,
    connector_id: int,
    search_space_id: int,
    user_id: str,
<<<<<<< HEAD
    start_date: str | None = None,
    end_date: str | None = None,
    update_last_indexed: bool = True,
) -> tuple[int, str | None]:
=======
    start_date: str = None,
    end_date: str = None,
    update_last_indexed: bool = True,
) -> Tuple[int, Optional[str]]:
>>>>>>> 0398046b
    """
    Index Slack messages from all accessible channels.

    Args:
        session: Database session
        connector_id: ID of the Slack connector
        search_space_id: ID of the search space to store documents in
        update_last_indexed: Whether to update the last_indexed_at timestamp (default: True)

    Returns:
        Tuple containing (number of documents indexed, error message or None)
    """
    task_logger = TaskLoggingService(session, search_space_id)

    # Log task start
    log_entry = await task_logger.log_task_start(
        task_name="slack_messages_indexing",
        source="connector_indexing_task",
        message=f"Starting Slack messages indexing for connector {connector_id}",
        metadata={
            "connector_id": connector_id,
            "user_id": str(user_id),
            "start_date": start_date,
            "end_date": end_date,
        },
    )

    try:
        # Get the connector
        await task_logger.log_task_progress(
            log_entry,
            f"Retrieving Slack connector {connector_id} from database",
            {"stage": "connector_retrieval"},
        )

        result = await session.execute(
            select(SearchSourceConnector).filter(
                SearchSourceConnector.id == connector_id,
                SearchSourceConnector.connector_type
                == SearchSourceConnectorType.SLACK_CONNECTOR,
            )
        )
        connector = result.scalars().first()

        if not connector:
            await task_logger.log_task_failure(
                log_entry,
                f"Connector with ID {connector_id} not found or is not a Slack connector",
                "Connector not found",
                {"error_type": "ConnectorNotFound"},
            )
            return (
                0,
                f"Connector with ID {connector_id} not found or is not a Slack connector",
            )

        # Get the Slack token from the connector config
        slack_token = connector.config.get("SLACK_BOT_TOKEN")
        if not slack_token:
            await task_logger.log_task_failure(
                log_entry,
                f"Slack token not found in connector config for connector {connector_id}",
                "Missing Slack token",
                {"error_type": "MissingToken"},
            )
            return 0, "Slack token not found in connector config"

        # Initialize Slack client
        await task_logger.log_task_progress(
            log_entry,
            f"Initializing Slack client for connector {connector_id}",
            {"stage": "client_initialization"},
        )

        slack_client = SlackHistory(token=slack_token)

        # Calculate date range
        await task_logger.log_task_progress(
            log_entry,
            "Calculating date range for Slack indexing",
            {
                "stage": "date_calculation",
                "provided_start_date": start_date,
                "provided_end_date": end_date,
            },
        )

        if start_date is None or end_date is None:
            # Fall back to calculating dates based on last_indexed_at
            calculated_end_date = datetime.now()

            # Use last_indexed_at as start date if available, otherwise use 365 days ago
            if connector.last_indexed_at:
                # Convert dates to be comparable (both timezone-naive)
                last_indexed_naive = (
                    connector.last_indexed_at.replace(tzinfo=None)
                    if connector.last_indexed_at.tzinfo
                    else connector.last_indexed_at
                )

                # Check if last_indexed_at is in the future or after end_date
                if last_indexed_naive > calculated_end_date:
                    logger.warning(
                        f"Last indexed date ({last_indexed_naive.strftime('%Y-%m-%d')}) is in the future. Using 365 days ago instead."
                    )
                    calculated_start_date = calculated_end_date - timedelta(days=365)
                else:
                    calculated_start_date = last_indexed_naive
                    logger.info(
                        f"Using last_indexed_at ({calculated_start_date.strftime('%Y-%m-%d')}) as start date"
                    )
            else:
                calculated_start_date = calculated_end_date - timedelta(
                    days=365
                )  # Use 365 days as default
                logger.info(
                    f"No last_indexed_at found, using {calculated_start_date.strftime('%Y-%m-%d')} (365 days ago) as start date"
                )

            # Use calculated dates if not provided
            start_date_str = (
                start_date if start_date else calculated_start_date.strftime("%Y-%m-%d")
            )
            end_date_str = (
                end_date if end_date else calculated_end_date.strftime("%Y-%m-%d")
            )
        else:
            # Use provided dates
            start_date_str = start_date
            end_date_str = end_date

        logger.info(f"Indexing Slack messages from {start_date_str} to {end_date_str}")

        await task_logger.log_task_progress(
            log_entry,
            f"Fetching Slack channels from {start_date_str} to {end_date_str}",
            {
                "stage": "fetch_channels",
                "start_date": start_date_str,
                "end_date": end_date_str,
            },
        )

        # Get all channels
        try:
            channels = slack_client.get_all_channels()
        except Exception as e:
            await task_logger.log_task_failure(
                log_entry,
                f"Failed to get Slack channels for connector {connector_id}",
                str(e),
                {"error_type": "ChannelFetchError"},
            )
<<<<<<< HEAD
            return 0, f"Failed to get Slack channels: {e!s}"
=======
            return 0, f"Failed to get Slack channels: {str(e)}"
>>>>>>> 0398046b

        if not channels:
            await task_logger.log_task_success(
                log_entry,
                f"No Slack channels found for connector {connector_id}",
                {"channels_found": 0},
            )
            return 0, "No Slack channels found"

        # Track the number of documents indexed
        documents_indexed = 0
        documents_skipped = 0
        skipped_channels = []

        await task_logger.log_task_progress(
            log_entry,
            f"Starting to process {len(channels)} Slack channels",
            {"stage": "process_channels", "total_channels": len(channels)},
        )

        # Process each channel
        for (
            channel_obj
        ) in channels:  # Modified loop to iterate over list of channel objects
            channel_id = channel_obj["id"]
            channel_name = channel_obj["name"]
            is_private = channel_obj["is_private"]
            is_member = channel_obj[
                "is_member"
            ]  # This might be False for public channels too

            try:
                # If it's a private channel and the bot is not a member, skip.
                # For public channels, if they are listed by conversations.list, the bot can typically read history.
                # The `not_in_channel` error in get_conversation_history will be the ultimate gatekeeper if history is inaccessible.
                if is_private and not is_member:
                    logger.warning(
                        f"Bot is not a member of private channel {channel_name} ({channel_id}). Skipping."
                    )
                    skipped_channels.append(
                        f"{channel_name} (private, bot not a member)"
                    )
                    documents_skipped += 1
                    continue

                # Get messages for this channel
                # The get_history_by_date_range now uses get_conversation_history,
                # which handles 'not_in_channel' by returning [] and logging.
                messages, error = slack_client.get_history_by_date_range(
                    channel_id=channel_id,
                    start_date=start_date_str,
                    end_date=end_date_str,
                    limit=1000,  # Limit to 1000 messages per channel
                )

                if error:
                    logger.warning(
                        f"Error getting messages from channel {channel_name}: {error}"
                    )
                    skipped_channels.append(f"{channel_name} (error: {error})")
                    documents_skipped += 1
                    continue  # Skip this channel if there's an error

                if not messages:
                    logger.info(
                        f"No messages found in channel {channel_name} for the specified date range."
                    )
                    documents_skipped += 1
                    continue  # Skip if no messages

                # Format messages with user info
                formatted_messages = []
                for msg in messages:
                    # Skip bot messages and system messages
                    if msg.get("subtype") in [
                        "bot_message",
                        "channel_join",
                        "channel_leave",
                    ]:
                        continue

                    formatted_msg = slack_client.format_message(
                        msg, include_user_info=True
                    )
                    formatted_messages.append(formatted_msg)

                if not formatted_messages:
                    logger.info(
                        f"No valid messages found in channel {channel_name} after filtering."
                    )
                    documents_skipped += 1
                    continue  # Skip if no valid messages after filtering

                # Convert messages to markdown format
                channel_content = f"# Slack Channel: {channel_name}\n\n"

                for msg in formatted_messages:
                    user_name = msg.get("user_name", "Unknown User")
                    timestamp = msg.get("datetime", "Unknown Time")
                    text = msg.get("text", "")

                    channel_content += (
                        f"## {user_name} ({timestamp})\n\n{text}\n\n---\n\n"
                    )

                # Format document metadata
                metadata_sections = [
                    (
                        "METADATA",
                        [
                            f"CHANNEL_NAME: {channel_name}",
                            f"CHANNEL_ID: {channel_id}",
                            # f"START_DATE: {start_date_str}",
                            # f"END_DATE: {end_date_str}",
                            f"MESSAGE_COUNT: {len(formatted_messages)}",
                        ],
                    ),
                    (
                        "CONTENT",
                        ["FORMAT: markdown", "TEXT_START", channel_content, "TEXT_END"],
                    ),
                ]

                # Build the document string
                document_parts = []
                document_parts.append("<DOCUMENT>")

                for section_title, section_content in metadata_sections:
                    document_parts.append(f"<{section_title}>")
                    document_parts.extend(section_content)
                    document_parts.append(f"</{section_title}>")

                document_parts.append("</DOCUMENT>")
                combined_document_string = "\n".join(document_parts)
                content_hash = generate_content_hash(
                    combined_document_string, search_space_id
                )

                # Check if document with this content hash already exists
                existing_doc_by_hash_result = await session.execute(
                    select(Document).where(Document.content_hash == content_hash)
                )
                existing_document_by_hash = (
                    existing_doc_by_hash_result.scalars().first()
                )

                if existing_document_by_hash:
                    logger.info(
                        f"Document with content hash {content_hash} already exists for channel {channel_name}. Skipping processing."
                    )
                    documents_skipped += 1
                    continue

                # Get user's long context LLM
                user_llm = await get_user_long_context_llm(session, user_id)
                if not user_llm:
                    logger.error(f"No long context LLM configured for user {user_id}")
                    skipped_channels.append(f"{channel_name} (no LLM configured)")
                    documents_skipped += 1
                    continue

                # Generate summary
                summary_chain = SUMMARY_PROMPT_TEMPLATE | user_llm
                summary_result = await summary_chain.ainvoke(
                    {"document": combined_document_string}
                )
                summary_content = summary_result.content
                summary_embedding = config.embedding_model_instance.embed(
                    summary_content
                )

                # Process chunks
                chunks = [
                    Chunk(
                        content=chunk.text,
                        embedding=config.embedding_model_instance.embed(chunk.text),
                    )
                    for chunk in config.chunker_instance.chunk(channel_content)
                ]

                # Create and store new document
                document = Document(
                    search_space_id=search_space_id,
                    title=f"Slack - {channel_name}",
                    document_type=DocumentType.SLACK_CONNECTOR,
                    document_metadata={
                        "channel_name": channel_name,
                        "channel_id": channel_id,
                        "start_date": start_date_str,
                        "end_date": end_date_str,
                        "message_count": len(formatted_messages),
                        "indexed_at": datetime.now().strftime("%Y-%m-%d %H:%M:%S"),
                    },
                    content=summary_content,
                    embedding=summary_embedding,
                    chunks=chunks,
                    content_hash=content_hash,
                )

                session.add(document)
                documents_indexed += 1
                logger.info(
                    f"Successfully indexed new channel {channel_name} with {len(formatted_messages)} messages"
                )

            except SlackApiError as slack_error:
                logger.error(
<<<<<<< HEAD
                    f"Slack API error for channel {channel_name}: {slack_error!s}"
=======
                    f"Slack API error for channel {channel_name}: {str(slack_error)}"
>>>>>>> 0398046b
                )
                skipped_channels.append(f"{channel_name} (Slack API error)")
                documents_skipped += 1
                continue  # Skip this channel and continue with others
            except Exception as e:
                logger.error(f"Error processing channel {channel_name}: {e!s}")
                skipped_channels.append(f"{channel_name} (processing error)")
                documents_skipped += 1
                continue  # Skip this channel and continue with others

        # Update the last_indexed_at timestamp for the connector only if requested
        # and if we successfully indexed at least one channel
        total_processed = documents_indexed
        if update_last_indexed and total_processed > 0:
            connector.last_indexed_at = datetime.now()

        # Commit all changes
        await session.commit()

        # Prepare result message
        result_message = None
        if skipped_channels:
            result_message = f"Processed {total_processed} channels. Skipped {len(skipped_channels)} channels: {', '.join(skipped_channels)}"
        else:
            result_message = f"Processed {total_processed} channels."

        # Log success
        await task_logger.log_task_success(
            log_entry,
            f"Successfully completed Slack indexing for connector {connector_id}",
            {
                "channels_processed": total_processed,
                "documents_indexed": documents_indexed,
                "documents_skipped": documents_skipped,
                "skipped_channels_count": len(skipped_channels),
                "result_message": result_message,
            },
        )

        logger.info(
            f"Slack indexing completed: {documents_indexed} new channels, {documents_skipped} skipped"
        )
        return total_processed, result_message

    except SQLAlchemyError as db_error:
        await session.rollback()
        await task_logger.log_task_failure(
            log_entry,
            f"Database error during Slack indexing for connector {connector_id}",
            str(db_error),
            {"error_type": "SQLAlchemyError"},
        )
        logger.error(f"Database error: {db_error!s}")
        return 0, f"Database error: {db_error!s}"
    except Exception as e:
        await session.rollback()
        await task_logger.log_task_failure(
            log_entry,
            f"Failed to index Slack messages for connector {connector_id}",
            str(e),
            {"error_type": type(e).__name__},
        )
        logger.error(f"Failed to index Slack messages: {e!s}")
        return 0, f"Failed to index Slack messages: {e!s}"



async def index_notion_pages(
    session: AsyncSession,
    connector_id: int,
    search_space_id: int,
    user_id: str,
<<<<<<< HEAD
    start_date: str | None = None,
    end_date: str | None = None,
    update_last_indexed: bool = True,
) -> tuple[int, str | None]:
=======
    start_date: str = None,
    end_date: str = None,
    update_last_indexed: bool = True,
) -> Tuple[int, Optional[str]]:
>>>>>>> 0398046b
    """
    Index Notion pages from all accessible pages.

    Args:
        session: Database session
        connector_id: ID of the Notion connector
        search_space_id: ID of the search space to store documents in
        update_last_indexed: Whether to update the last_indexed_at timestamp (default: True)

    Returns:
        Tuple containing (number of documents indexed, error message or None)
    """
    task_logger = TaskLoggingService(session, search_space_id)

    # Log task start
    log_entry = await task_logger.log_task_start(
        task_name="notion_pages_indexing",
        source="connector_indexing_task",
        message=f"Starting Notion pages indexing for connector {connector_id}",
        metadata={
            "connector_id": connector_id,
            "user_id": str(user_id),
            "start_date": start_date,
            "end_date": end_date,
        },
    )

    try:
        # Get the connector
        await task_logger.log_task_progress(
            log_entry,
            f"Retrieving Notion connector {connector_id} from database",
            {"stage": "connector_retrieval"},
        )

        result = await session.execute(
            select(SearchSourceConnector).filter(
                SearchSourceConnector.id == connector_id,
                SearchSourceConnector.connector_type
                == SearchSourceConnectorType.NOTION_CONNECTOR,
            )
        )
        connector = result.scalars().first()

        if not connector:
            await task_logger.log_task_failure(
                log_entry,
                f"Connector with ID {connector_id} not found or is not a Notion connector",
                "Connector not found",
                {"error_type": "ConnectorNotFound"},
<<<<<<< HEAD
            )
            return (
                0,
                f"Connector with ID {connector_id} not found or is not a Notion connector",
            )
=======
            )
            return (
                0,
                f"Connector with ID {connector_id} not found or is not a Notion connector",
            )
>>>>>>> 0398046b

        # Get the Notion token from the connector config
        notion_token = connector.config.get("NOTION_INTEGRATION_TOKEN")
        if not notion_token:
            await task_logger.log_task_failure(
                log_entry,
                f"Notion integration token not found in connector config for connector {connector_id}",
                "Missing Notion token",
                {"error_type": "MissingToken"},
            )
            return 0, "Notion integration token not found in connector config"

        # Initialize Notion client
        await task_logger.log_task_progress(
            log_entry,
            f"Initializing Notion client for connector {connector_id}",
            {"stage": "client_initialization"},
        )

        logger.info(f"Initializing Notion client for connector {connector_id}")
        notion_client = NotionHistoryConnector(token=notion_token)

        # Calculate date range
        if start_date is None or end_date is None:
            # Fall back to calculating dates
            calculated_end_date = datetime.now()
            calculated_start_date = calculated_end_date - timedelta(
                days=365
            )  # Check for last 1 year of pages

            # Use calculated dates if not provided
            if start_date is None:
                start_date_iso = calculated_start_date.strftime("%Y-%m-%dT%H:%M:%SZ")
            else:
                # Convert YYYY-MM-DD to ISO format
                start_date_iso = datetime.strptime(start_date, "%Y-%m-%d").strftime(
                    "%Y-%m-%dT%H:%M:%SZ"
                )

            if end_date is None:
                end_date_iso = calculated_end_date.strftime("%Y-%m-%dT%H:%M:%SZ")
            else:
                # Convert YYYY-MM-DD to ISO format
                end_date_iso = datetime.strptime(end_date, "%Y-%m-%d").strftime(
                    "%Y-%m-%dT%H:%M:%SZ"
                )
        else:
            # Convert provided dates to ISO format for Notion API
            start_date_iso = datetime.strptime(start_date, "%Y-%m-%d").strftime(
                "%Y-%m-%dT%H:%M:%SZ"
            )
            end_date_iso = datetime.strptime(end_date, "%Y-%m-%d").strftime(
                "%Y-%m-%dT%H:%M:%SZ"
            )

        logger.info(f"Fetching Notion pages from {start_date_iso} to {end_date_iso}")

        await task_logger.log_task_progress(
            log_entry,
            f"Fetching Notion pages from {start_date_iso} to {end_date_iso}",
            {
                "stage": "fetch_pages",
                "start_date": start_date_iso,
                "end_date": end_date_iso,
            },
        )

        # Get all pages
        try:
            pages = notion_client.get_all_pages(
                start_date=start_date_iso, end_date=end_date_iso
            )
            logger.info(f"Found {len(pages)} Notion pages")
        except Exception as e:
            await task_logger.log_task_failure(
                log_entry,
                f"Failed to get Notion pages for connector {connector_id}",
                str(e),
                {"error_type": "PageFetchError"},
            )
<<<<<<< HEAD
            logger.error(f"Error fetching Notion pages: {e!s}", exc_info=True)
            return 0, f"Failed to get Notion pages: {e!s}"
=======
            logger.error(f"Error fetching Notion pages: {str(e)}", exc_info=True)
            return 0, f"Failed to get Notion pages: {str(e)}"
>>>>>>> 0398046b

        if not pages:
            await task_logger.log_task_success(
                log_entry,
                f"No Notion pages found for connector {connector_id}",
                {"pages_found": 0},
            )
            logger.info("No Notion pages found to index")
            return 0, "No Notion pages found"

        # Track the number of documents indexed
        documents_indexed = 0
        documents_skipped = 0
        skipped_pages = []

        await task_logger.log_task_progress(
            log_entry,
            f"Starting to process {len(pages)} Notion pages",
            {"stage": "process_pages", "total_pages": len(pages)},
        )

        # Process each page
        for page in pages:
            try:
                page_id = page.get("page_id")
                page_title = page.get("title", f"Untitled page ({page_id})")
                page_content = page.get("content", [])

                logger.info(f"Processing Notion page: {page_title} ({page_id})")

                if not page_content:
                    logger.info(f"No content found in page {page_title}. Skipping.")
                    skipped_pages.append(f"{page_title} (no content)")
                    documents_skipped += 1
                    continue

                # Convert page content to markdown format
                markdown_content = f"# Notion Page: {page_title}\n\n"

                # Process blocks recursively
                def process_blocks(blocks, level=0):
                    result = ""
                    for block in blocks:
                        block_type = block.get("type")
                        block_content = block.get("content", "")
                        children = block.get("children", [])

                        # Add indentation based on level
                        indent = "  " * level

                        # Format based on block type
                        if block_type in ["paragraph", "text"]:
                            result += f"{indent}{block_content}\n\n"
                        elif block_type in ["heading_1", "header"]:
                            result += f"{indent}# {block_content}\n\n"
                        elif block_type == "heading_2":
                            result += f"{indent}## {block_content}\n\n"
                        elif block_type == "heading_3":
                            result += f"{indent}### {block_content}\n\n"
                        elif block_type == "bulleted_list_item":
                            result += f"{indent}* {block_content}\n"
                        elif block_type == "numbered_list_item":
                            result += f"{indent}1. {block_content}\n"
                        elif block_type == "to_do":
                            result += f"{indent}- [ ] {block_content}\n"
                        elif block_type == "toggle":
                            result += f"{indent}> {block_content}\n"
                        elif block_type == "code":
                            result += f"{indent}```\n{block_content}\n```\n\n"
                        elif block_type == "quote":
                            result += f"{indent}> {block_content}\n\n"
                        elif block_type == "callout":
                            result += f"{indent}> **Note:** {block_content}\n\n"
                        elif block_type == "image":
                            result += f"{indent}![Image]({block_content})\n\n"
                        else:
                            # Default for other block types
                            if block_content:
                                result += f"{indent}{block_content}\n\n"

                        # Process children recursively
                        if children:
                            result += process_blocks(children, level + 1)

                    return result

                logger.debug(
                    f"Converting {len(page_content)} blocks to markdown for page {page_title}"
                )
                markdown_content += process_blocks(page_content)

                # Format document metadata
                metadata_sections = [
                    ("METADATA", [f"PAGE_TITLE: {page_title}", f"PAGE_ID: {page_id}"]),
                    (
                        "CONTENT",
                        [
                            "FORMAT: markdown",
                            "TEXT_START",
                            markdown_content,
                            "TEXT_END",
                        ],
                    ),
                ]

                # Build the document string
                document_parts = []
                document_parts.append("<DOCUMENT>")

                for section_title, section_content in metadata_sections:
                    document_parts.append(f"<{section_title}>")
                    document_parts.extend(section_content)
                    document_parts.append(f"</{section_title}>")

                document_parts.append("</DOCUMENT>")
                combined_document_string = "\n".join(document_parts)
                content_hash = generate_content_hash(
                    combined_document_string, search_space_id
                )

                # Check if document with this content hash already exists
                existing_doc_by_hash_result = await session.execute(
                    select(Document).where(Document.content_hash == content_hash)
                )
                existing_document_by_hash = (
                    existing_doc_by_hash_result.scalars().first()
                )

                if existing_document_by_hash:
                    logger.info(
                        f"Document with content hash {content_hash} already exists for page {page_title}. Skipping processing."
                    )
                    documents_skipped += 1
                    continue

                # Get user's long context LLM
                user_llm = await get_user_long_context_llm(session, user_id)
                if not user_llm:
                    logger.error(f"No long context LLM configured for user {user_id}")
                    skipped_pages.append(f"{page_title} (no LLM configured)")
                    documents_skipped += 1
                    continue

                # Generate summary
                logger.debug(f"Generating summary for page {page_title}")
                summary_chain = SUMMARY_PROMPT_TEMPLATE | user_llm
                summary_result = await summary_chain.ainvoke(
                    {"document": combined_document_string}
                )
                summary_content = summary_result.content
                summary_embedding = config.embedding_model_instance.embed(
                    summary_content
                )

                # Process chunks
                logger.debug(f"Chunking content for page {page_title}")
                chunks = [
                    Chunk(
                        content=chunk.text,
                        embedding=config.embedding_model_instance.embed(chunk.text),
                    )
                    for chunk in config.chunker_instance.chunk(markdown_content)
                ]

                # Create and store new document
                document = Document(
                    search_space_id=search_space_id,
                    title=f"Notion - {page_title}",
                    document_type=DocumentType.NOTION_CONNECTOR,
                    document_metadata={
                        "page_title": page_title,
                        "page_id": page_id,
                        "indexed_at": datetime.now().strftime("%Y-%m-%d %H:%M:%S"),
                    },
                    content=summary_content,
                    content_hash=content_hash,
                    embedding=summary_embedding,
                    chunks=chunks,
                )

                session.add(document)
                documents_indexed += 1
                logger.info(f"Successfully indexed new Notion page: {page_title}")

            except Exception as e:
                logger.error(
<<<<<<< HEAD
                    f"Error processing Notion page {page.get('title', 'Unknown')}: {e!s}",
=======
                    f"Error processing Notion page {page.get('title', 'Unknown')}: {str(e)}",
>>>>>>> 0398046b
                    exc_info=True,
                )
                skipped_pages.append(
                    f"{page.get('title', 'Unknown')} (processing error)"
                )
                documents_skipped += 1
                continue  # Skip this page and continue with others

        # Update the last_indexed_at timestamp for the connector only if requested
        # and if we successfully indexed at least one page
        total_processed = documents_indexed
        if update_last_indexed and total_processed > 0:
            connector.last_indexed_at = datetime.now()
            logger.info(f"Updated last_indexed_at for connector {connector_id}")

        # Commit all changes
        await session.commit()

        # Prepare result message
        result_message = None
        if skipped_pages:
            result_message = f"Processed {total_processed} pages. Skipped {len(skipped_pages)} pages: {', '.join(skipped_pages)}"
        else:
            result_message = f"Processed {total_processed} pages."

        # Log success
        await task_logger.log_task_success(
            log_entry,
            f"Successfully completed Notion indexing for connector {connector_id}",
            {
                "pages_processed": total_processed,
                "documents_indexed": documents_indexed,
                "documents_skipped": documents_skipped,
                "skipped_pages_count": len(skipped_pages),
                "result_message": result_message,
            },
        )

        logger.info(
            f"Notion indexing completed: {documents_indexed} new pages, {documents_skipped} skipped"
        )
        return total_processed, result_message

    except SQLAlchemyError as db_error:
        await session.rollback()
        await task_logger.log_task_failure(
            log_entry,
            f"Database error during Notion indexing for connector {connector_id}",
            str(db_error),
            {"error_type": "SQLAlchemyError"},
<<<<<<< HEAD
        )
        logger.error(
            f"Database error during Notion indexing: {db_error!s}", exc_info=True
        )
        return 0, f"Database error: {db_error!s}"
=======
        )
        logger.error(
            f"Database error during Notion indexing: {str(db_error)}", exc_info=True
        )
        return 0, f"Database error: {str(db_error)}"
>>>>>>> 0398046b
    except Exception as e:
        await session.rollback()
        await task_logger.log_task_failure(
            log_entry,
            f"Failed to index Notion pages for connector {connector_id}",
            str(e),
            {"error_type": type(e).__name__},
        )
        logger.error(f"Failed to index Notion pages: {e!s}", exc_info=True)
        return 0, f"Failed to index Notion pages: {e!s}"



async def index_github_repos(
    session: AsyncSession,
    connector_id: int,
    search_space_id: int,
    user_id: str,
<<<<<<< HEAD
    start_date: str | None = None,
    end_date: str | None = None,
    update_last_indexed: bool = True,
) -> tuple[int, str | None]:
=======
    start_date: str = None,
    end_date: str = None,
    update_last_indexed: bool = True,
) -> Tuple[int, Optional[str]]:
>>>>>>> 0398046b
    """
    Index code and documentation files from accessible GitHub repositories.

    Args:
        session: Database session
        connector_id: ID of the GitHub connector
        search_space_id: ID of the search space to store documents in
        update_last_indexed: Whether to update the last_indexed_at timestamp (default: True)

    Returns:
        Tuple containing (number of documents indexed, error message or None)
    """
    task_logger = TaskLoggingService(session, search_space_id)

    # Log task start
    log_entry = await task_logger.log_task_start(
        task_name="github_repos_indexing",
        source="connector_indexing_task",
        message=f"Starting GitHub repositories indexing for connector {connector_id}",
        metadata={
            "connector_id": connector_id,
            "user_id": str(user_id),
            "start_date": start_date,
            "end_date": end_date,
        },
    )

    documents_processed = 0
    errors = []

    try:
        # 1. Get the GitHub connector from the database
        await task_logger.log_task_progress(
            log_entry,
            f"Retrieving GitHub connector {connector_id} from database",
            {"stage": "connector_retrieval"},
        )

        result = await session.execute(
            select(SearchSourceConnector).filter(
                SearchSourceConnector.id == connector_id,
                SearchSourceConnector.connector_type
                == SearchSourceConnectorType.GITHUB_CONNECTOR,
            )
        )
        connector = result.scalars().first()

        if not connector:
            await task_logger.log_task_failure(
                log_entry,
                f"Connector with ID {connector_id} not found or is not a GitHub connector",
                "Connector not found",
                {"error_type": "ConnectorNotFound"},
            )
            return (
                0,
                f"Connector with ID {connector_id} not found or is not a GitHub connector",
            )

        # 2. Get the GitHub PAT and selected repositories from the connector config
        github_pat = connector.config.get("GITHUB_PAT")
        repo_full_names_to_index = connector.config.get("repo_full_names")

        if not github_pat:
            await task_logger.log_task_failure(
                log_entry,
                f"GitHub Personal Access Token (PAT) not found in connector config for connector {connector_id}",
                "Missing GitHub PAT",
                {"error_type": "MissingToken"},
            )
            return 0, "GitHub Personal Access Token (PAT) not found in connector config"

        if not repo_full_names_to_index or not isinstance(
            repo_full_names_to_index, list
        ):
            await task_logger.log_task_failure(
                log_entry,
                f"'repo_full_names' not found or is not a list in connector config for connector {connector_id}",
                "Invalid repo configuration",
                {"error_type": "InvalidConfiguration"},
            )
            return 0, "'repo_full_names' not found or is not a list in connector config"

        # 3. Initialize GitHub connector client
        await task_logger.log_task_progress(
            log_entry,
            f"Initializing GitHub client for connector {connector_id}",
            {
                "stage": "client_initialization",
                "repo_count": len(repo_full_names_to_index),
            },
        )

        try:
            github_client = GitHubConnector(token=github_pat)
        except ValueError as e:
            await task_logger.log_task_failure(
                log_entry,
                f"Failed to initialize GitHub client for connector {connector_id}",
                str(e),
                {"error_type": "ClientInitializationError"},
            )
            return 0, f"Failed to initialize GitHub client: {e!s}"

        # 4. Validate selected repositories
        #    For simplicity, we'll proceed with the list provided.
        #    If a repo is inaccessible, get_repository_files will likely fail gracefully later.
        await task_logger.log_task_progress(
            log_entry,
            f"Starting indexing for {len(repo_full_names_to_index)} selected repositories",
            {
                "stage": "repo_processing",
                "repo_count": len(repo_full_names_to_index),
                "start_date": start_date,
                "end_date": end_date,
            },
        )

        logger.info(
            f"Starting indexing for {len(repo_full_names_to_index)} selected repositories."
        )
        if start_date and end_date:
            logger.info(
                f"Date range requested: {start_date} to {end_date} (Note: GitHub indexing processes all files regardless of dates)"
            )

        # 6. Iterate through selected repositories and index files
        for repo_full_name in repo_full_names_to_index:
            if not repo_full_name or not isinstance(repo_full_name, str):
                logger.warning(f"Skipping invalid repository entry: {repo_full_name}")
                continue

            logger.info(f"Processing repository: {repo_full_name}")
            try:
                files_to_index = github_client.get_repository_files(repo_full_name)
                if not files_to_index:
                    logger.info(
                        f"No indexable files found in repository: {repo_full_name}"
                    )
                    continue

                logger.info(
                    f"Found {len(files_to_index)} files to process in {repo_full_name}"
                )

                for file_info in files_to_index:
                    file_path = file_info.get("path")
                    file_url = file_info.get("url")
                    file_sha = file_info.get("sha")
                    file_type = file_info.get("type")  # 'code' or 'doc'
                    full_path_key = f"{repo_full_name}/{file_path}"

                    if not file_path or not file_url or not file_sha:
                        logger.warning(
                            f"Skipping file with missing info in {repo_full_name}: {file_info}"
                        )
                        continue

                    # Get file content
                    file_content = github_client.get_file_content(
                        repo_full_name, file_path
                    )

                    if file_content is None:
                        logger.warning(
                            f"Could not retrieve content for {full_path_key}. Skipping."
                        )
                        continue  # Skip if content fetch failed

                    content_hash = generate_content_hash(file_content, search_space_id)

                    # Check if document with this content hash already exists
                    existing_doc_by_hash_result = await session.execute(
                        select(Document).where(Document.content_hash == content_hash)
                    )
                    existing_document_by_hash = (
                        existing_doc_by_hash_result.scalars().first()
                    )

                    if existing_document_by_hash:
                        logger.info(
                            f"Document with content hash {content_hash} already exists for file {full_path_key}. Skipping processing."
                        )
                        continue

                    # Use file_content directly for chunking, maybe summary for main content?
                    # For now, let's use the full content for both, might need refinement
                    summary_content = f"GitHub file: {full_path_key}\n\n{file_content[:1000]}..."  # Simple summary
                    summary_embedding = config.embedding_model_instance.embed(
                        summary_content
                    )

                    # Chunk the content
                    try:
                        chunks_data = [
                            Chunk(
                                content=chunk.text,
                                embedding=config.embedding_model_instance.embed(
                                    chunk.text
                                ),
                            )
                            for chunk in config.code_chunker_instance.chunk(
                                file_content
                            )
                        ]
                    except Exception as chunk_err:
                        logger.error(
                            f"Failed to chunk file {full_path_key}: {chunk_err}"
                        )
                        errors.append(
                            f"Chunking failed for {full_path_key}: {chunk_err}"
                        )
                        continue  # Skip this file if chunking fails

                    doc_metadata = {
                        "repository_full_name": repo_full_name,
                        "file_path": file_path,
                        "full_path": full_path_key,  # For easier lookup
                        "url": file_url,
                        "sha": file_sha,
                        "type": file_type,
<<<<<<< HEAD
                        "indexed_at": datetime.now(UTC).isoformat(),
=======
                        "indexed_at": datetime.now(timezone.utc).isoformat(),
>>>>>>> 0398046b
                    }

                    # Create new document
                    logger.info(f"Creating new document for file: {full_path_key}")
                    document = Document(
                        title=f"GitHub - {file_path}",
                        document_type=DocumentType.GITHUB_CONNECTOR,
                        document_metadata=doc_metadata,
                        content=summary_content,  # Store summary
                        content_hash=content_hash,
                        embedding=summary_embedding,
                        search_space_id=search_space_id,
                        chunks=chunks_data,  # Associate chunks directly
                    )
                    session.add(document)
                    documents_processed += 1

            except Exception as repo_err:
                logger.error(
                    f"Failed to process repository {repo_full_name}: {repo_err}"
                )
                errors.append(f"Failed processing {repo_full_name}: {repo_err}")

        # Commit all changes at the end
        await session.commit()
        logger.info(
            f"Finished GitHub indexing for connector {connector_id}. Processed {documents_processed} files."
        )

        # Log success
        await task_logger.log_task_success(
            log_entry,
            f"Successfully completed GitHub indexing for connector {connector_id}",
            {
                "documents_processed": documents_processed,
                "errors_count": len(errors),
                "repo_count": len(repo_full_names_to_index),
            },
        )

    except SQLAlchemyError as db_err:
        await session.rollback()
        await task_logger.log_task_failure(
            log_entry,
            f"Database error during GitHub indexing for connector {connector_id}",
            str(db_err),
            {"error_type": "SQLAlchemyError"},
        )
        logger.error(
            f"Database error during GitHub indexing for connector {connector_id}: {db_err}"
        )
        errors.append(f"Database error: {db_err}")
        return documents_processed, "; ".join(errors) if errors else str(db_err)
    except Exception as e:
        await session.rollback()
        await task_logger.log_task_failure(
            log_entry,
            f"Unexpected error during GitHub indexing for connector {connector_id}",
            str(e),
            {"error_type": type(e).__name__},
        )
        logger.error(
            f"Unexpected error during GitHub indexing for connector {connector_id}: {e}",
            exc_info=True,
        )
        errors.append(f"Unexpected error: {e}")
        return documents_processed, "; ".join(errors) if errors else str(e)

    error_message = "; ".join(errors) if errors else None
    return documents_processed, error_message


async def index_linear_issues(
    session: AsyncSession,
    connector_id: int,
    search_space_id: int,
    user_id: str,
<<<<<<< HEAD
    start_date: str | None = None,
    end_date: str | None = None,
    update_last_indexed: bool = True,
) -> tuple[int, str | None]:
=======
    start_date: str = None,
    end_date: str = None,
    update_last_indexed: bool = True,
) -> Tuple[int, Optional[str]]:
>>>>>>> 0398046b
    """
    Index Linear issues and comments.

    Args:
        session: Database session
        connector_id: ID of the Linear connector
        search_space_id: ID of the search space to store documents in
        update_last_indexed: Whether to update the last_indexed_at timestamp (default: True)

    Returns:
        Tuple containing (number of documents indexed, error message or None)
    """
    task_logger = TaskLoggingService(session, search_space_id)

    # Log task start
    log_entry = await task_logger.log_task_start(
        task_name="linear_issues_indexing",
        source="connector_indexing_task",
        message=f"Starting Linear issues indexing for connector {connector_id}",
        metadata={
            "connector_id": connector_id,
            "user_id": str(user_id),
            "start_date": start_date,
            "end_date": end_date,
        },
    )

    try:
        # Get the connector
        await task_logger.log_task_progress(
            log_entry,
            f"Retrieving Linear connector {connector_id} from database",
            {"stage": "connector_retrieval"},
        )

        result = await session.execute(
            select(SearchSourceConnector).filter(
                SearchSourceConnector.id == connector_id,
                SearchSourceConnector.connector_type
                == SearchSourceConnectorType.LINEAR_CONNECTOR,
            )
        )
        connector = result.scalars().first()

        if not connector:
            await task_logger.log_task_failure(
                log_entry,
                f"Connector with ID {connector_id} not found or is not a Linear connector",
                "Connector not found",
                {"error_type": "ConnectorNotFound"},
            )
            return (
                0,
                f"Connector with ID {connector_id} not found or is not a Linear connector",
            )

        # Get the Linear token from the connector config
        linear_token = connector.config.get("LINEAR_API_KEY")
        if not linear_token:
            await task_logger.log_task_failure(
                log_entry,
                f"Linear API token not found in connector config for connector {connector_id}",
                "Missing Linear token",
                {"error_type": "MissingToken"},
            )
            return 0, "Linear API token not found in connector config"

        # Initialize Linear client
        await task_logger.log_task_progress(
            log_entry,
            f"Initializing Linear client for connector {connector_id}",
            {"stage": "client_initialization"},
        )

        linear_client = LinearConnector(token=linear_token)

        # Calculate date range
        if start_date is None or end_date is None:
            # Fall back to calculating dates based on last_indexed_at
            calculated_end_date = datetime.now()

            # Use last_indexed_at as start date if available, otherwise use 365 days ago
            if connector.last_indexed_at:
                # Convert dates to be comparable (both timezone-naive)
                last_indexed_naive = (
                    connector.last_indexed_at.replace(tzinfo=None)
                    if connector.last_indexed_at.tzinfo
                    else connector.last_indexed_at
                )

                # Check if last_indexed_at is in the future or after end_date
                if last_indexed_naive > calculated_end_date:
                    logger.warning(
                        f"Last indexed date ({last_indexed_naive.strftime('%Y-%m-%d')}) is in the future. Using 365 days ago instead."
                    )
                    calculated_start_date = calculated_end_date - timedelta(days=365)
                else:
                    calculated_start_date = last_indexed_naive
                    logger.info(
                        f"Using last_indexed_at ({calculated_start_date.strftime('%Y-%m-%d')}) as start date"
                    )
            else:
                calculated_start_date = calculated_end_date - timedelta(
                    days=365
                )  # Use 365 days as default
                logger.info(
                    f"No last_indexed_at found, using {calculated_start_date.strftime('%Y-%m-%d')} (365 days ago) as start date"
                )

            # Use calculated dates if not provided
            start_date_str = (
                start_date if start_date else calculated_start_date.strftime("%Y-%m-%d")
            )
            end_date_str = (
                end_date if end_date else calculated_end_date.strftime("%Y-%m-%d")
            )
        else:
            # Use provided dates
            start_date_str = start_date
            end_date_str = end_date

        logger.info(f"Fetching Linear issues from {start_date_str} to {end_date_str}")

        await task_logger.log_task_progress(
            log_entry,
            f"Fetching Linear issues from {start_date_str} to {end_date_str}",
            {
                "stage": "fetch_issues",
                "start_date": start_date_str,
                "end_date": end_date_str,
            },
        )

        # Get issues within date range
        try:
            issues, error = linear_client.get_issues_by_date_range(
                start_date=start_date_str, end_date=end_date_str, include_comments=True
            )

            if error:
                logger.error(f"Failed to get Linear issues: {error}")

                # Don't treat "No issues found" as an error that should stop indexing
                if "No issues found" in error:
                    logger.info(
                        "No issues found is not a critical error, continuing with update"
                    )
                    if update_last_indexed:
                        connector.last_indexed_at = datetime.now()
                        await session.commit()
                        logger.info(
                            f"Updated last_indexed_at to {connector.last_indexed_at} despite no issues found"
                        )
                    return 0, None
                else:
                    return 0, f"Failed to get Linear issues: {error}"

            logger.info(f"Retrieved {len(issues)} issues from Linear API")

        except Exception as e:
<<<<<<< HEAD
            logger.error(f"Exception when calling Linear API: {e!s}", exc_info=True)
            return 0, f"Failed to get Linear issues: {e!s}"
=======
            logger.error(f"Exception when calling Linear API: {str(e)}", exc_info=True)
            return 0, f"Failed to get Linear issues: {str(e)}"
>>>>>>> 0398046b

        if not issues:
            logger.info("No Linear issues found for the specified date range")
            if update_last_indexed:
                connector.last_indexed_at = datetime.now()
                await session.commit()
                logger.info(
                    f"Updated last_indexed_at to {connector.last_indexed_at} despite no issues found"
                )
            return 0, None  # Return None instead of error message when no issues found

        # Log issue IDs and titles for debugging
        logger.info("Issues retrieved from Linear API:")
        for idx, issue in enumerate(issues[:10]):  # Log first 10 issues
            logger.info(
                f"  {idx + 1}. {issue.get('identifier', 'Unknown')} - {issue.get('title', 'Unknown')} - Created: {issue.get('createdAt', 'Unknown')} - Updated: {issue.get('updatedAt', 'Unknown')}"
            )
        if len(issues) > 10:
            logger.info(f"  ...and {len(issues) - 10} more issues")

        # Track the number of documents indexed
        documents_indexed = 0
        documents_skipped = 0
        skipped_issues = []

        await task_logger.log_task_progress(
            log_entry,
            f"Starting to process {len(issues)} Linear issues",
            {"stage": "process_issues", "total_issues": len(issues)},
        )

        # Process each issue
        for issue in issues:
            try:
<<<<<<< HEAD
                issue_id = issue.get("id")
                issue_identifier = issue.get("identifier", "")
                issue_title = issue.get("title", "")
=======
                issue_id = issue.get("key")
                issue_identifier = issue.get("id", "")
                issue_title = issue.get("key", "")
>>>>>>> 0398046b

                if not issue_id or not issue_title:
                    logger.warning(
                        f"Skipping issue with missing ID or title: {issue_id or 'Unknown'}"
                    )
                    skipped_issues.append(
                        f"{issue_identifier or 'Unknown'} (missing data)"
                    )
                    documents_skipped += 1
                    continue

                # Format the issue first to get well-structured data
                formatted_issue = linear_client.format_issue(issue)

                # Convert issue to markdown format
                issue_content = linear_client.format_issue_to_markdown(formatted_issue)

                if not issue_content:
                    logger.warning(
                        f"Skipping issue with no content: {issue_identifier} - {issue_title}"
                    )
                    skipped_issues.append(f"{issue_identifier} (no content)")
                    documents_skipped += 1
                    continue

                # Create a short summary for the embedding
                # This avoids using the LLM and just uses the issue data directly
                state = formatted_issue.get("state", "Unknown")
                description = formatted_issue.get("description", "")
                # Truncate description if it's too long for the summary
                if description and len(description) > 500:
                    description = description[:497] + "..."

                # Create a simple summary from the issue data
                summary_content = f"Linear Issue {issue_identifier}: {issue_title}\n\nStatus: {state}\n\n"
                if description:
                    summary_content += f"Description: {description}\n\n"

                # Add comment count
                comment_count = len(formatted_issue.get("comments", []))
                summary_content += f"Comments: {comment_count}"

                content_hash = generate_content_hash(issue_content, search_space_id)

                # Check if document with this content hash already exists
                existing_doc_by_hash_result = await session.execute(
                    select(Document).where(Document.content_hash == content_hash)
                )
                existing_document_by_hash = (
                    existing_doc_by_hash_result.scalars().first()
                )

                if existing_document_by_hash:
                    logger.info(
                        f"Document with content hash {content_hash} already exists for issue {issue_identifier}. Skipping processing."
                    )
                    documents_skipped += 1
                    continue

                # Generate embedding for the summary
                summary_embedding = config.embedding_model_instance.embed(
                    summary_content
                )

                # Process chunks - using the full issue content with comments
                chunks = [
                    Chunk(
                        content=chunk.text,
                        embedding=config.embedding_model_instance.embed(chunk.text),
                    )
                    for chunk in config.chunker_instance.chunk(issue_content)
                ]

                # Create and store new document
                logger.info(
                    f"Creating new document for issue {issue_identifier} - {issue_title}"
                )
                document = Document(
                    search_space_id=search_space_id,
                    title=f"Linear - {issue_identifier}: {issue_title}",
                    document_type=DocumentType.LINEAR_CONNECTOR,
                    document_metadata={
                        "issue_id": issue_id,
                        "issue_identifier": issue_identifier,
                        "issue_title": issue_title,
                        "state": state,
                        "comment_count": comment_count,
                        "indexed_at": datetime.now().strftime("%Y-%m-%d %H:%M:%S"),
                    },
                    content=summary_content,
                    content_hash=content_hash,
                    embedding=summary_embedding,
                    chunks=chunks,
                )

                session.add(document)
                documents_indexed += 1
                logger.info(
                    f"Successfully indexed new issue {issue_identifier} - {issue_title}"
                )

            except Exception as e:
                logger.error(
<<<<<<< HEAD
                    f"Error processing issue {issue.get('identifier', 'Unknown')}: {e!s}",
=======
                    f"Error processing issue {issue.get('identifier', 'Unknown')}: {str(e)}",
>>>>>>> 0398046b
                    exc_info=True,
                )
                skipped_issues.append(
                    f"{issue.get('identifier', 'Unknown')} (processing error)"
                )
                documents_skipped += 1
                continue  # Skip this issue and continue with others

        # Update the last_indexed_at timestamp for the connector only if requested
        total_processed = documents_indexed
        if update_last_indexed:
            connector.last_indexed_at = datetime.now()
            logger.info(f"Updated last_indexed_at to {connector.last_indexed_at}")

        # Commit all changes
        await session.commit()
        logger.info("Successfully committed all Linear document changes to database")

        # Log success
        await task_logger.log_task_success(
            log_entry,
            f"Successfully completed Linear indexing for connector {connector_id}",
            {
                "issues_processed": total_processed,
                "documents_indexed": documents_indexed,
                "documents_skipped": documents_skipped,
                "skipped_issues_count": len(skipped_issues),
            },
        )

        logger.info(
            f"Linear indexing completed: {documents_indexed} new issues, {documents_skipped} skipped"
        )
        return (
            total_processed,
            None,
        )  # Return None as the error message to indicate success

    except SQLAlchemyError as db_error:
        await session.rollback()
        await task_logger.log_task_failure(
            log_entry,
            f"Database error during Linear indexing for connector {connector_id}",
            str(db_error),
            {"error_type": "SQLAlchemyError"},
        )
        logger.error(f"Database error: {db_error!s}", exc_info=True)
        return 0, f"Database error: {db_error!s}"
    except Exception as e:
        await session.rollback()
        await task_logger.log_task_failure(
            log_entry,
            f"Failed to index Linear issues for connector {connector_id}",
            str(e),
            {"error_type": type(e).__name__},
        )
        logger.error(f"Failed to index Linear issues: {e!s}", exc_info=True)
        return 0, f"Failed to index Linear issues: {e!s}"



async def index_discord_messages(
    session: AsyncSession,
    connector_id: int,
    search_space_id: int,
    user_id: str,
<<<<<<< HEAD
    start_date: str | None = None,
    end_date: str | None = None,
    update_last_indexed: bool = True,
) -> tuple[int, str | None]:
=======
    start_date: str = None,
    end_date: str = None,
    update_last_indexed: bool = True,
) -> Tuple[int, Optional[str]]:
>>>>>>> 0398046b
    """
    Index Discord messages from all accessible channels.

    Args:
        session: Database session
        connector_id: ID of the Discord connector
        search_space_id: ID of the search space to store documents in
        update_last_indexed: Whether to update the last_indexed_at timestamp (default: True)

    Returns:
        Tuple containing (number of documents indexed, error message or None)
    """
    task_logger = TaskLoggingService(session, search_space_id)

    # Log task start
    log_entry = await task_logger.log_task_start(
        task_name="discord_messages_indexing",
        source="connector_indexing_task",
        message=f"Starting Discord messages indexing for connector {connector_id}",
        metadata={
            "connector_id": connector_id,
            "user_id": str(user_id),
            "start_date": start_date,
            "end_date": end_date,
        },
    )

    try:
        # Get the connector
        await task_logger.log_task_progress(
            log_entry,
            f"Retrieving Discord connector {connector_id} from database",
            {"stage": "connector_retrieval"},
        )

        result = await session.execute(
            select(SearchSourceConnector).filter(
                SearchSourceConnector.id == connector_id,
                SearchSourceConnector.connector_type
                == SearchSourceConnectorType.DISCORD_CONNECTOR,
            )
        )
        connector = result.scalars().first()

        if not connector:
            await task_logger.log_task_failure(
                log_entry,
                f"Connector with ID {connector_id} not found or is not a Discord connector",
                "Connector not found",
                {"error_type": "ConnectorNotFound"},
            )
            return (
                0,
                f"Connector with ID {connector_id} not found or is not a Discord connector",
            )

        # Get the Discord token from the connector config
        discord_token = connector.config.get("DISCORD_BOT_TOKEN")
        if not discord_token:
            await task_logger.log_task_failure(
                log_entry,
                f"Discord token not found in connector config for connector {connector_id}",
                "Missing Discord token",
                {"error_type": "MissingToken"},
            )
            return 0, "Discord token not found in connector config"

        logger.info(f"Starting Discord indexing for connector {connector_id}")

        # Initialize Discord client
        await task_logger.log_task_progress(
            log_entry,
            f"Initializing Discord client for connector {connector_id}",
            {"stage": "client_initialization"},
        )

        discord_client = DiscordConnector(token=discord_token)

        # Calculate date range
        if start_date is None or end_date is None:
            # Fall back to calculating dates based on last_indexed_at
            calculated_end_date = datetime.now(UTC)

            # Use last_indexed_at as start date if available, otherwise use 365 days ago
            if connector.last_indexed_at:
<<<<<<< HEAD
                calculated_start_date = connector.last_indexed_at.replace(tzinfo=UTC)
=======
                calculated_start_date = connector.last_indexed_at.replace(
                    tzinfo=timezone.utc
                )
>>>>>>> 0398046b
                logger.info(
                    f"Using last_indexed_at ({calculated_start_date.strftime('%Y-%m-%d')}) as start date"
                )
            else:
                calculated_start_date = calculated_end_date - timedelta(days=365)
                logger.info(
                    f"No last_indexed_at found, using {calculated_start_date.strftime('%Y-%m-%d')} (365 days ago) as start date"
                )

            # Use calculated dates if not provided, convert to ISO format for Discord API
            if start_date is None:
                start_date_iso = calculated_start_date.isoformat()
            else:
                # Convert YYYY-MM-DD to ISO format
                start_date_iso = (
                    datetime.strptime(start_date, "%Y-%m-%d")
<<<<<<< HEAD
                    .replace(tzinfo=UTC)
=======
                    .replace(tzinfo=timezone.utc)
>>>>>>> 0398046b
                    .isoformat()
                )

            if end_date is None:
                end_date_iso = calculated_end_date.isoformat()
            else:
                # Convert YYYY-MM-DD to ISO format
                end_date_iso = (
                    datetime.strptime(end_date, "%Y-%m-%d")
<<<<<<< HEAD
                    .replace(tzinfo=UTC)
=======
                    .replace(tzinfo=timezone.utc)
>>>>>>> 0398046b
                    .isoformat()
                )
        else:
            # Convert provided dates to ISO format for Discord API
            start_date_iso = (
                datetime.strptime(start_date, "%Y-%m-%d")
<<<<<<< HEAD
                .replace(tzinfo=UTC)
                .isoformat()
            )
            end_date_iso = (
                datetime.strptime(end_date, "%Y-%m-%d").replace(tzinfo=UTC).isoformat()
=======
                .replace(tzinfo=timezone.utc)
                .isoformat()
            )
            end_date_iso = (
                datetime.strptime(end_date, "%Y-%m-%d")
                .replace(tzinfo=timezone.utc)
                .isoformat()
>>>>>>> 0398046b
            )

        logger.info(
            f"Indexing Discord messages from {start_date_iso} to {end_date_iso}"
        )

        documents_indexed = 0
        documents_skipped = 0
        skipped_channels = []

        try:
            await task_logger.log_task_progress(
                log_entry,
                f"Starting Discord bot and fetching guilds for connector {connector_id}",
                {"stage": "fetch_guilds"},
            )

            logger.info("Starting Discord bot to fetch guilds")
            discord_client._bot_task = asyncio.create_task(discord_client.start_bot())
            await discord_client._wait_until_ready()

            logger.info("Fetching Discord guilds")
            guilds = await discord_client.get_guilds()
            logger.info(f"Found {len(guilds)} guilds")
        except Exception as e:
            await task_logger.log_task_failure(
                log_entry,
                f"Failed to get Discord guilds for connector {connector_id}",
                str(e),
                {"error_type": "GuildFetchError"},
            )
            logger.error(f"Failed to get Discord guilds: {e!s}", exc_info=True)
            await discord_client.close_bot()
            return 0, f"Failed to get Discord guilds: {e!s}"
        if not guilds:
            await task_logger.log_task_success(
                log_entry,
                f"No Discord guilds found for connector {connector_id}",
                {"guilds_found": 0},
            )
            logger.info("No Discord guilds found to index")
            await discord_client.close_bot()
            return 0, "No Discord guilds found"

        # Process each guild and channel
        await task_logger.log_task_progress(
            log_entry,
            f"Starting to process {len(guilds)} Discord guilds",
            {"stage": "process_guilds", "total_guilds": len(guilds)},
        )

        for guild in guilds:
            guild_id = guild["id"]
            guild_name = guild["name"]
            logger.info(f"Processing guild: {guild_name} ({guild_id})")
            try:
                channels = await discord_client.get_text_channels(guild_id)
                if not channels:
                    logger.info(f"No channels found in guild {guild_name}. Skipping.")
                    skipped_channels.append(f"{guild_name} (no channels)")
                    documents_skipped += 1
                    continue

                for channel in channels:
                    channel_id = channel["id"]
                    channel_name = channel["name"]

                    try:
                        messages = await discord_client.get_channel_history(
                            channel_id=channel_id,
                            start_date=start_date_iso,
                            end_date=end_date_iso,
                        )
                    except Exception as e:
                        logger.error(
<<<<<<< HEAD
                            f"Failed to get messages for channel {channel_name}: {e!s}"
=======
                            f"Failed to get messages for channel {channel_name}: {str(e)}"
>>>>>>> 0398046b
                        )
                        skipped_channels.append(
                            f"{guild_name}#{channel_name} (fetch error)"
                        )
                        documents_skipped += 1
                        continue

                    if not messages:
                        logger.info(
                            f"No messages found in channel {channel_name} for the specified date range."
                        )
                        documents_skipped += 1
                        continue

                    # Format messages
                    formatted_messages = []
                    for msg in messages:
                        # Skip system messages if needed (Discord has some types)
                        if msg.get("type") in ["system"]:
                            continue
                        formatted_messages.append(msg)

                    if not formatted_messages:
                        logger.info(
                            f"No valid messages found in channel {channel_name} after filtering."
                        )
                        documents_skipped += 1
                        continue

                    # Convert messages to markdown format
                    channel_content = (
                        f"# Discord Channel: {guild_name} / {channel_name}\n\n"
                    )
                    for msg in formatted_messages:
                        user_name = msg.get("author_name", "Unknown User")
                        timestamp = msg.get("created_at", "Unknown Time")
                        text = msg.get("content", "")
                        channel_content += (
                            f"## {user_name} ({timestamp})\n\n{text}\n\n---\n\n"
                        )

                    # Format document metadata
                    metadata_sections = [
                        (
                            "METADATA",
                            [
                                f"GUILD_NAME: {guild_name}",
                                f"GUILD_ID: {guild_id}",
                                f"CHANNEL_NAME: {channel_name}",
                                f"CHANNEL_ID: {channel_id}",
                                f"MESSAGE_COUNT: {len(formatted_messages)}",
                            ],
                        ),
                        (
                            "CONTENT",
                            [
                                "FORMAT: markdown",
                                "TEXT_START",
                                channel_content,
                                "TEXT_END",
                            ],
                        ),
                    ]

                    # Build the document string
                    document_parts = []
                    document_parts.append("<DOCUMENT>")
                    for section_title, section_content in metadata_sections:
                        document_parts.append(f"<{section_title}>")
                        document_parts.extend(section_content)
                        document_parts.append(f"</{section_title}>")
                    document_parts.append("</DOCUMENT>")
                    combined_document_string = "\n".join(document_parts)
                    content_hash = generate_content_hash(
                        combined_document_string, search_space_id
                    )

                    # Check if document with this content hash already exists
                    existing_doc_by_hash_result = await session.execute(
                        select(Document).where(Document.content_hash == content_hash)
                    )
                    existing_document_by_hash = (
                        existing_doc_by_hash_result.scalars().first()
                    )

                    if existing_document_by_hash:
                        logger.info(
                            f"Document with content hash {content_hash} already exists for channel {guild_name}#{channel_name}. Skipping processing."
                        )
                        documents_skipped += 1
                        continue

                    # Get user's long context LLM
                    user_llm = await get_user_long_context_llm(session, user_id)
                    if not user_llm:
                        logger.error(
                            f"No long context LLM configured for user {user_id}"
                        )
                        skipped_channels.append(
                            f"{guild_name}#{channel_name} (no LLM configured)"
                        )
                        documents_skipped += 1
                        continue

                    # Generate summary using summary_chain
                    summary_chain = SUMMARY_PROMPT_TEMPLATE | user_llm
                    summary_result = await summary_chain.ainvoke(
                        {"document": combined_document_string}
                    )
                    summary_content = summary_result.content
                    summary_embedding = await asyncio.to_thread(
                        config.embedding_model_instance.embed, summary_content
                    )

                    # Process chunks
                    raw_chunks = await asyncio.to_thread(
                        config.chunker_instance.chunk, channel_content
                    )

                    chunk_texts = [
                        chunk.text for chunk in raw_chunks if chunk.text.strip()
                    ]
                    chunk_embeddings = await asyncio.to_thread(
                        lambda texts: [
                            config.embedding_model_instance.embed(t) for t in texts
                        ],
                        chunk_texts,
                    )

                    chunks = [
                        Chunk(content=raw_chunk.text, embedding=embedding)
                        for raw_chunk, embedding in zip(
                            raw_chunks, chunk_embeddings, strict=False
                        )
                    ]

                    # Create and store new document
                    document = Document(
                        search_space_id=search_space_id,
                        title=f"Discord - {guild_name}#{channel_name}",
                        document_type=DocumentType.DISCORD_CONNECTOR,
                        document_metadata={
                            "guild_name": guild_name,
                            "guild_id": guild_id,
                            "channel_name": channel_name,
                            "channel_id": channel_id,
                            "message_count": len(formatted_messages),
                            "start_date": start_date_iso,
                            "end_date": end_date_iso,
<<<<<<< HEAD
                            "indexed_at": datetime.now(UTC).strftime(
=======
                            "indexed_at": datetime.now(timezone.utc).strftime(
>>>>>>> 0398046b
                                "%Y-%m-%d %H:%M:%S"
                            ),
                        },
                        content=summary_content,
                        content_hash=content_hash,
                        embedding=summary_embedding,
                        chunks=chunks,
                    )

                    session.add(document)
                    documents_indexed += 1
                    logger.info(
                        f"Successfully indexed new channel {guild_name}#{channel_name} with {len(formatted_messages)} messages"
                    )

            except Exception as e:
                logger.error(
<<<<<<< HEAD
                    f"Error processing guild {guild_name}: {e!s}", exc_info=True
=======
                    f"Error processing guild {guild_name}: {str(e)}", exc_info=True
>>>>>>> 0398046b
                )
                skipped_channels.append(f"{guild_name} (processing error)")
                documents_skipped += 1
                continue

        if update_last_indexed and documents_indexed > 0:
            connector.last_indexed_at = datetime.now(UTC)
            logger.info(f"Updated last_indexed_at to {connector.last_indexed_at}")

        await session.commit()
        await discord_client.close_bot()

        # Prepare result message
        result_message = None
        if skipped_channels:
            result_message = f"Processed {documents_indexed} channels. Skipped {len(skipped_channels)} channels: {', '.join(skipped_channels)}"
        else:
            result_message = f"Processed {documents_indexed} channels."

        # Log success
        await task_logger.log_task_success(
            log_entry,
            f"Successfully completed Discord indexing for connector {connector_id}",
            {
                "channels_processed": documents_indexed,
                "documents_indexed": documents_indexed,
                "documents_skipped": documents_skipped,
                "skipped_channels_count": len(skipped_channels),
                "guilds_processed": len(guilds),
                "result_message": result_message,
            },
        )

        logger.info(
            f"Discord indexing completed: {documents_indexed} new channels, {documents_skipped} skipped"
        )
        return documents_indexed, result_message

    except SQLAlchemyError as db_error:
        await session.rollback()
        await task_logger.log_task_failure(
            log_entry,
            f"Database error during Discord indexing for connector {connector_id}",
            str(db_error),
            {"error_type": "SQLAlchemyError"},
        )
        logger.error(
<<<<<<< HEAD
            f"Database error during Discord indexing: {db_error!s}", exc_info=True
        )
        return 0, f"Database error: {db_error!s}"
=======
            f"Database error during Discord indexing: {str(db_error)}", exc_info=True
        )
        return 0, f"Database error: {str(db_error)}"
>>>>>>> 0398046b
    except Exception as e:
        await session.rollback()
        await task_logger.log_task_failure(
            log_entry,
            f"Failed to index Discord messages for connector {connector_id}",
            str(e),
            {"error_type": type(e).__name__},
        )
<<<<<<< HEAD
        logger.error(f"Failed to index Discord messages: {e!s}", exc_info=True)
        return 0, f"Failed to index Discord messages: {e!s}"
=======
        logger.error(f"Failed to index Discord messages: {str(e)}", exc_info=True)
        return 0, f"Failed to index Discord messages: {str(e)}"


async def index_jira_issues(
    session: AsyncSession,
    connector_id: int,
    search_space_id: int,
    user_id: str,
    start_date: str = None,
    end_date: str = None,
    update_last_indexed: bool = True,
) -> Tuple[int, Optional[str]]:
    """
    Index Jira issues and comments.

    Args:
        session: Database session
        connector_id: ID of the Jira connector
        search_space_id: ID of the search space to store documents in
        user_id: User ID
        start_date: Start date for indexing (YYYY-MM-DD format)
        end_date: End date for indexing (YYYY-MM-DD format)
        update_last_indexed: Whether to update the last_indexed_at timestamp (default: True)

    Returns:
        Tuple containing (number of documents indexed, error message or None)
    """
    task_logger = TaskLoggingService(session, search_space_id)

    # Log task start
    log_entry = await task_logger.log_task_start(
        task_name="jira_issues_indexing",
        source="connector_indexing_task",
        message=f"Starting Jira issues indexing for connector {connector_id}",
        metadata={
            "connector_id": connector_id,
            "user_id": str(user_id),
            "start_date": start_date,
            "end_date": end_date,
        },
    )

    try:
        # Get the connector from the database
        result = await session.execute(
            select(SearchSourceConnector).filter(
                SearchSourceConnector.id == connector_id,
                SearchSourceConnector.connector_type
                == SearchSourceConnectorType.JIRA_CONNECTOR,
            )
        )
        connector = result.scalars().first()

        if not connector:
            await task_logger.log_task_failure(
                log_entry,
                f"Connector with ID {connector_id} not found",
                "Connector not found",
                {"error_type": "ConnectorNotFound"},
            )
            return 0, f"Connector with ID {connector_id} not found"

        # Get the Jira credentials from the connector config
        jira_email = connector.config.get("JIRA_EMAIL")
        jira_api_token = connector.config.get("JIRA_API_TOKEN")
        jira_base_url = connector.config.get("JIRA_BASE_URL")

        if not jira_email or not jira_api_token or not jira_base_url:
            await task_logger.log_task_failure(
                log_entry,
                f"Jira credentials not found in connector config for connector {connector_id}",
                "Missing Jira credentials",
                {"error_type": "MissingCredentials"},
            )
            return 0, "Jira credentials not found in connector config"

        # Initialize Jira client
        await task_logger.log_task_progress(
            log_entry,
            f"Initializing Jira client for connector {connector_id}",
            {"stage": "client_initialization"},
        )

        jira_client = JiraConnector(
            base_url=jira_base_url, email=jira_email, api_token=jira_api_token
        )

        # Calculate date range
        if start_date is None or end_date is None:
            # Fall back to calculating dates based on last_indexed_at
            calculated_end_date = datetime.now()

            # Use last_indexed_at as start date if available, otherwise use 365 days ago
            if connector.last_indexed_at:
                # Convert dates to be comparable (both timezone-naive)
                last_indexed_naive = (
                    connector.last_indexed_at.replace(tzinfo=None)
                    if connector.last_indexed_at.tzinfo
                    else connector.last_indexed_at
                )

                # Check if last_indexed_at is in the future or after end_date
                if last_indexed_naive > calculated_end_date:
                    logger.warning(
                        f"Last indexed date ({last_indexed_naive.strftime('%Y-%m-%d')}) is in the future. Using 365 days ago instead."
                    )
                    calculated_start_date = calculated_end_date - timedelta(days=365)
                else:
                    calculated_start_date = last_indexed_naive
                    logger.info(
                        f"Using last_indexed_at ({calculated_start_date.strftime('%Y-%m-%d')}) as start date"
                    )
            else:
                calculated_start_date = calculated_end_date - timedelta(
                    days=365
                )  # Use 365 days as default
                logger.info(
                    f"No last_indexed_at found, using {calculated_start_date.strftime('%Y-%m-%d')} (365 days ago) as start date"
                )

            # Use calculated dates if not provided
            start_date_str = (
                start_date if start_date else calculated_start_date.strftime("%Y-%m-%d")
            )
            end_date_str = (
                end_date if end_date else calculated_end_date.strftime("%Y-%m-%d")
            )
        else:
            # Use provided dates
            start_date_str = start_date
            end_date_str = end_date

        await task_logger.log_task_progress(
            log_entry,
            f"Fetching Jira issues from {start_date_str} to {end_date_str}",
            {
                "stage": "fetching_issues",
                "start_date": start_date_str,
                "end_date": end_date_str,
            },
        )

        # Get issues within date range
        try:
            issues, error = jira_client.get_issues_by_date_range(
                start_date=start_date_str, end_date=end_date_str, include_comments=True
            )

            if error:
                logger.error(f"Failed to get Jira issues: {error}")

                # Don't treat "No issues found" as an error that should stop indexing
                if "No issues found" in error:
                    logger.info(
                        "No issues found is not a critical error, continuing with update"
                    )
                    if update_last_indexed:
                        connector.last_indexed_at = datetime.now()
                        await session.commit()
                        logger.info(
                            f"Updated last_indexed_at to {connector.last_indexed_at} despite no issues found"
                        )

                    await task_logger.log_task_success(
                        log_entry,
                        f"No Jira issues found in date range {start_date_str} to {end_date_str}",
                        {"issues_found": 0},
                    )
                    return 0, None
                else:
                    await task_logger.log_task_failure(
                        log_entry,
                        f"Failed to get Jira issues: {error}",
                        "API Error",
                        {"error_type": "APIError"},
                    )
                    return 0, f"Failed to get Jira issues: {error}"

            logger.info(f"Retrieved {len(issues)} issues from Jira API")

        except Exception as e:
            logger.error(f"Error fetching Jira issues: {str(e)}", exc_info=True)
            return 0, f"Error fetching Jira issues: {str(e)}"

        # Process and index each issue
        documents_indexed = 0
        skipped_issues = []
        documents_skipped = 0

        for issue in issues:
            try:
                issue_id = issue.get("key")
                issue_identifier = issue.get("key", "")
                issue_title = issue.get("id", "")

                if not issue_id or not issue_title:
                    logger.warning(
                        f"Skipping issue with missing ID or title: {issue_id or 'Unknown'}"
                    )
                    skipped_issues.append(
                        f"{issue_identifier or 'Unknown'} (missing data)"
                    )
                    documents_skipped += 1
                    continue

                # Format the issue for better readability
                formatted_issue = jira_client.format_issue(issue)

                # Convert to markdown
                issue_content = jira_client.format_issue_to_markdown(formatted_issue)

                if not issue_content:
                    logger.warning(
                        f"Skipping issue with no content: {issue_identifier} - {issue_title}"
                    )
                    skipped_issues.append(f"{issue_identifier} (no content)")
                    documents_skipped += 1
                    continue

                # Create a simple summary
                summary_content = f"Jira Issue {issue_identifier}: {issue_title}\n\nStatus: {formatted_issue.get('status', 'Unknown')}\n\n"
                if formatted_issue.get("description"):
                    summary_content += (
                        f"Description: {formatted_issue.get('description')}\n\n"
                    )

                # Add comment count
                comment_count = len(formatted_issue.get("comments", []))
                summary_content += f"Comments: {comment_count}"

                # Generate content hash
                content_hash = generate_content_hash(issue_content, search_space_id)

                # Check if document already exists
                existing_doc_by_hash_result = await session.execute(
                    select(Document).where(Document.content_hash == content_hash)
                )
                existing_document_by_hash = (
                    existing_doc_by_hash_result.scalars().first()
                )

                if existing_document_by_hash:
                    logger.info(
                        f"Document with content hash {content_hash} already exists for issue {issue_identifier}. Skipping processing."
                    )
                    documents_skipped += 1
                    continue

                # Generate embedding for the summary
                summary_embedding = config.embedding_model_instance.embed(
                    summary_content
                )

                # Process chunks - using the full issue content with comments
                chunks = [
                    Chunk(
                        content=chunk.text,
                        embedding=config.embedding_model_instance.embed(chunk.text),
                    )
                    for chunk in config.chunker_instance.chunk(issue_content)
                ]

                # Create and store new document
                logger.info(
                    f"Creating new document for issue {issue_identifier} - {issue_title}"
                )
                document = Document(
                    search_space_id=search_space_id,
                    title=f"Jira - {issue_identifier}: {issue_title}",
                    document_type=DocumentType.JIRA_CONNECTOR,
                    document_metadata={
                        "issue_id": issue_id,
                        "issue_identifier": issue_identifier,
                        "issue_title": issue_title,
                        "state": formatted_issue.get("status", "Unknown"),
                        "comment_count": comment_count,
                        "indexed_at": datetime.now().strftime("%Y-%m-%d %H:%M:%S"),
                    },
                    content=summary_content,
                    content_hash=content_hash,
                    embedding=summary_embedding,
                    chunks=chunks,
                )

                session.add(document)
                documents_indexed += 1
                logger.info(
                    f"Successfully indexed new issue {issue_identifier} - {issue_title}"
                )

            except Exception as e:
                logger.error(
                    f"Error processing issue {issue.get('identifier', 'Unknown')}: {str(e)}",
                    exc_info=True,
                )
                skipped_issues.append(
                    f"{issue.get('identifier', 'Unknown')} (processing error)"
                )
                documents_skipped += 1
                continue  # Skip this issue and continue with others

        # Update the last_indexed_at timestamp for the connector only if requested
        total_processed = documents_indexed
        if update_last_indexed:
            connector.last_indexed_at = datetime.now()
            logger.info(f"Updated last_indexed_at to {connector.last_indexed_at}")

        # Commit all changes
        await session.commit()
        logger.info("Successfully committed all JIRA document changes to database")

        # Log success
        await task_logger.log_task_success(
            log_entry,
            f"Successfully completed JIRA indexing for connector {connector_id}",
            {
                "issues_processed": total_processed,
                "documents_indexed": documents_indexed,
                "documents_skipped": documents_skipped,
                "skipped_issues_count": len(skipped_issues),
            },
        )

        logger.info(
            f"JIRA indexing completed: {documents_indexed} new issues, {documents_skipped} skipped"
        )
        return (
            total_processed,
            None,
        )  # Return None as the error message to indicate success

    except SQLAlchemyError as db_error:
        await session.rollback()
        await task_logger.log_task_failure(
            log_entry,
            f"Database error during JIRA indexing for connector {connector_id}",
            str(db_error),
            {"error_type": "SQLAlchemyError"},
        )
        logger.error(f"Database error: {str(db_error)}", exc_info=True)
        return 0, f"Database error: {str(db_error)}"
    except Exception as e:
        await session.rollback()
        await task_logger.log_task_failure(
            log_entry,
            f"Failed to index JIRA issues for connector {connector_id}",
            str(e),
            {"error_type": type(e).__name__},
        )
        logger.error(f"Failed to index JIRA issues: {str(e)}", exc_info=True)
        return 0, f"Failed to index JIRA issues: {str(e)}"
>>>>>>> 0398046b
<|MERGE_RESOLUTION|>--- conflicted
+++ resolved
@@ -1,24 +1,16 @@
 import asyncio
 import logging
-<<<<<<< HEAD
 from datetime import UTC, datetime, timedelta
 
 from slack_sdk.errors import SlackApiError
 from sqlalchemy.exc import SQLAlchemyError
 from sqlalchemy.ext.asyncio import AsyncSession
 from sqlalchemy.future import select
-=======
-from datetime import datetime, timedelta, timezone
-from typing import Optional, Tuple
->>>>>>> 0398046b
 
 from app.config import config
 from app.connectors.discord_connector import DiscordConnector
 from app.connectors.github_connector import GitHubConnector
-<<<<<<< HEAD
-=======
 from app.connectors.jira_connector import JiraConnector
->>>>>>> 0398046b
 from app.connectors.linear_connector import LinearConnector
 from app.connectors.notion_history import NotionHistoryConnector
 from app.connectors.slack_history import SlackHistory
@@ -33,10 +25,6 @@
 from app.services.llm_service import get_user_long_context_llm
 from app.services.task_logging_service import TaskLoggingService
 from app.utils.document_converters import generate_content_hash
-from slack_sdk.errors import SlackApiError
-from sqlalchemy.exc import SQLAlchemyError
-from sqlalchemy.ext.asyncio import AsyncSession
-from sqlalchemy.future import select
 
 # Set up logging
 logger = logging.getLogger(__name__)
@@ -47,17 +35,10 @@
     connector_id: int,
     search_space_id: int,
     user_id: str,
-<<<<<<< HEAD
     start_date: str | None = None,
     end_date: str | None = None,
     update_last_indexed: bool = True,
 ) -> tuple[int, str | None]:
-=======
-    start_date: str = None,
-    end_date: str = None,
-    update_last_indexed: bool = True,
-) -> Tuple[int, Optional[str]]:
->>>>>>> 0398046b
     """
     Index Slack messages from all accessible channels.
 
@@ -211,11 +192,7 @@
                 str(e),
                 {"error_type": "ChannelFetchError"},
             )
-<<<<<<< HEAD
             return 0, f"Failed to get Slack channels: {e!s}"
-=======
-            return 0, f"Failed to get Slack channels: {str(e)}"
->>>>>>> 0398046b
 
         if not channels:
             await task_logger.log_task_success(
@@ -423,11 +400,7 @@
 
             except SlackApiError as slack_error:
                 logger.error(
-<<<<<<< HEAD
                     f"Slack API error for channel {channel_name}: {slack_error!s}"
-=======
-                    f"Slack API error for channel {channel_name}: {str(slack_error)}"
->>>>>>> 0398046b
                 )
                 skipped_channels.append(f"{channel_name} (Slack API error)")
                 documents_skipped += 1
@@ -494,23 +467,15 @@
         return 0, f"Failed to index Slack messages: {e!s}"
 
 
-
 async def index_notion_pages(
     session: AsyncSession,
     connector_id: int,
     search_space_id: int,
     user_id: str,
-<<<<<<< HEAD
     start_date: str | None = None,
     end_date: str | None = None,
     update_last_indexed: bool = True,
 ) -> tuple[int, str | None]:
-=======
-    start_date: str = None,
-    end_date: str = None,
-    update_last_indexed: bool = True,
-) -> Tuple[int, Optional[str]]:
->>>>>>> 0398046b
     """
     Index Notion pages from all accessible pages.
 
@@ -561,19 +526,11 @@
                 f"Connector with ID {connector_id} not found or is not a Notion connector",
                 "Connector not found",
                 {"error_type": "ConnectorNotFound"},
-<<<<<<< HEAD
             )
             return (
                 0,
                 f"Connector with ID {connector_id} not found or is not a Notion connector",
             )
-=======
-            )
-            return (
-                0,
-                f"Connector with ID {connector_id} not found or is not a Notion connector",
-            )
->>>>>>> 0398046b
 
         # Get the Notion token from the connector config
         notion_token = connector.config.get("NOTION_INTEGRATION_TOKEN")
@@ -654,13 +611,8 @@
                 str(e),
                 {"error_type": "PageFetchError"},
             )
-<<<<<<< HEAD
             logger.error(f"Error fetching Notion pages: {e!s}", exc_info=True)
             return 0, f"Failed to get Notion pages: {e!s}"
-=======
-            logger.error(f"Error fetching Notion pages: {str(e)}", exc_info=True)
-            return 0, f"Failed to get Notion pages: {str(e)}"
->>>>>>> 0398046b
 
         if not pages:
             await task_logger.log_task_success(
@@ -847,11 +799,7 @@
 
             except Exception as e:
                 logger.error(
-<<<<<<< HEAD
                     f"Error processing Notion page {page.get('title', 'Unknown')}: {e!s}",
-=======
-                    f"Error processing Notion page {page.get('title', 'Unknown')}: {str(e)}",
->>>>>>> 0398046b
                     exc_info=True,
                 )
                 skipped_pages.append(
@@ -902,19 +850,11 @@
             f"Database error during Notion indexing for connector {connector_id}",
             str(db_error),
             {"error_type": "SQLAlchemyError"},
-<<<<<<< HEAD
         )
         logger.error(
             f"Database error during Notion indexing: {db_error!s}", exc_info=True
         )
         return 0, f"Database error: {db_error!s}"
-=======
-        )
-        logger.error(
-            f"Database error during Notion indexing: {str(db_error)}", exc_info=True
-        )
-        return 0, f"Database error: {str(db_error)}"
->>>>>>> 0398046b
     except Exception as e:
         await session.rollback()
         await task_logger.log_task_failure(
@@ -925,7 +865,6 @@
         )
         logger.error(f"Failed to index Notion pages: {e!s}", exc_info=True)
         return 0, f"Failed to index Notion pages: {e!s}"
-
 
 
 async def index_github_repos(
@@ -933,17 +872,10 @@
     connector_id: int,
     search_space_id: int,
     user_id: str,
-<<<<<<< HEAD
     start_date: str | None = None,
     end_date: str | None = None,
     update_last_indexed: bool = True,
 ) -> tuple[int, str | None]:
-=======
-    start_date: str = None,
-    end_date: str = None,
-    update_last_indexed: bool = True,
-) -> Tuple[int, Optional[str]]:
->>>>>>> 0398046b
     """
     Index code and documentation files from accessible GitHub repositories.
 
@@ -1165,11 +1097,7 @@
                         "url": file_url,
                         "sha": file_sha,
                         "type": file_type,
-<<<<<<< HEAD
                         "indexed_at": datetime.now(UTC).isoformat(),
-=======
-                        "indexed_at": datetime.now(timezone.utc).isoformat(),
->>>>>>> 0398046b
                     }
 
                     # Create new document
@@ -1247,17 +1175,10 @@
     connector_id: int,
     search_space_id: int,
     user_id: str,
-<<<<<<< HEAD
     start_date: str | None = None,
     end_date: str | None = None,
     update_last_indexed: bool = True,
 ) -> tuple[int, str | None]:
-=======
-    start_date: str = None,
-    end_date: str = None,
-    update_last_indexed: bool = True,
-) -> Tuple[int, Optional[str]]:
->>>>>>> 0398046b
     """
     Index Linear issues and comments.
 
@@ -1418,13 +1339,8 @@
             logger.info(f"Retrieved {len(issues)} issues from Linear API")
 
         except Exception as e:
-<<<<<<< HEAD
             logger.error(f"Exception when calling Linear API: {e!s}", exc_info=True)
             return 0, f"Failed to get Linear issues: {e!s}"
-=======
-            logger.error(f"Exception when calling Linear API: {str(e)}", exc_info=True)
-            return 0, f"Failed to get Linear issues: {str(e)}"
->>>>>>> 0398046b
 
         if not issues:
             logger.info("No Linear issues found for the specified date range")
@@ -1459,15 +1375,9 @@
         # Process each issue
         for issue in issues:
             try:
-<<<<<<< HEAD
-                issue_id = issue.get("id")
-                issue_identifier = issue.get("identifier", "")
-                issue_title = issue.get("title", "")
-=======
                 issue_id = issue.get("key")
                 issue_identifier = issue.get("id", "")
                 issue_title = issue.get("key", "")
->>>>>>> 0398046b
 
                 if not issue_id or not issue_title:
                     logger.warning(
@@ -1571,11 +1481,7 @@
 
             except Exception as e:
                 logger.error(
-<<<<<<< HEAD
                     f"Error processing issue {issue.get('identifier', 'Unknown')}: {e!s}",
-=======
-                    f"Error processing issue {issue.get('identifier', 'Unknown')}: {str(e)}",
->>>>>>> 0398046b
                     exc_info=True,
                 )
                 skipped_issues.append(
@@ -1636,23 +1542,15 @@
         return 0, f"Failed to index Linear issues: {e!s}"
 
 
-
 async def index_discord_messages(
     session: AsyncSession,
     connector_id: int,
     search_space_id: int,
     user_id: str,
-<<<<<<< HEAD
     start_date: str | None = None,
     end_date: str | None = None,
     update_last_indexed: bool = True,
 ) -> tuple[int, str | None]:
-=======
-    start_date: str = None,
-    end_date: str = None,
-    update_last_indexed: bool = True,
-) -> Tuple[int, Optional[str]]:
->>>>>>> 0398046b
     """
     Index Discord messages from all accessible channels.
 
@@ -1738,13 +1636,7 @@
 
             # Use last_indexed_at as start date if available, otherwise use 365 days ago
             if connector.last_indexed_at:
-<<<<<<< HEAD
                 calculated_start_date = connector.last_indexed_at.replace(tzinfo=UTC)
-=======
-                calculated_start_date = connector.last_indexed_at.replace(
-                    tzinfo=timezone.utc
-                )
->>>>>>> 0398046b
                 logger.info(
                     f"Using last_indexed_at ({calculated_start_date.strftime('%Y-%m-%d')}) as start date"
                 )
@@ -1761,11 +1653,7 @@
                 # Convert YYYY-MM-DD to ISO format
                 start_date_iso = (
                     datetime.strptime(start_date, "%Y-%m-%d")
-<<<<<<< HEAD
                     .replace(tzinfo=UTC)
-=======
-                    .replace(tzinfo=timezone.utc)
->>>>>>> 0398046b
                     .isoformat()
                 )
 
@@ -1775,32 +1663,18 @@
                 # Convert YYYY-MM-DD to ISO format
                 end_date_iso = (
                     datetime.strptime(end_date, "%Y-%m-%d")
-<<<<<<< HEAD
                     .replace(tzinfo=UTC)
-=======
-                    .replace(tzinfo=timezone.utc)
->>>>>>> 0398046b
                     .isoformat()
                 )
         else:
             # Convert provided dates to ISO format for Discord API
             start_date_iso = (
                 datetime.strptime(start_date, "%Y-%m-%d")
-<<<<<<< HEAD
                 .replace(tzinfo=UTC)
                 .isoformat()
             )
             end_date_iso = (
                 datetime.strptime(end_date, "%Y-%m-%d").replace(tzinfo=UTC).isoformat()
-=======
-                .replace(tzinfo=timezone.utc)
-                .isoformat()
-            )
-            end_date_iso = (
-                datetime.strptime(end_date, "%Y-%m-%d")
-                .replace(tzinfo=timezone.utc)
-                .isoformat()
->>>>>>> 0398046b
             )
 
         logger.info(
@@ -1876,11 +1750,7 @@
                         )
                     except Exception as e:
                         logger.error(
-<<<<<<< HEAD
                             f"Failed to get messages for channel {channel_name}: {e!s}"
-=======
-                            f"Failed to get messages for channel {channel_name}: {str(e)}"
->>>>>>> 0398046b
                         )
                         skipped_channels.append(
                             f"{guild_name}#{channel_name} (fetch error)"
@@ -2030,11 +1900,7 @@
                             "message_count": len(formatted_messages),
                             "start_date": start_date_iso,
                             "end_date": end_date_iso,
-<<<<<<< HEAD
                             "indexed_at": datetime.now(UTC).strftime(
-=======
-                            "indexed_at": datetime.now(timezone.utc).strftime(
->>>>>>> 0398046b
                                 "%Y-%m-%d %H:%M:%S"
                             ),
                         },
@@ -2052,11 +1918,7 @@
 
             except Exception as e:
                 logger.error(
-<<<<<<< HEAD
                     f"Error processing guild {guild_name}: {e!s}", exc_info=True
-=======
-                    f"Error processing guild {guild_name}: {str(e)}", exc_info=True
->>>>>>> 0398046b
                 )
                 skipped_channels.append(f"{guild_name} (processing error)")
                 documents_skipped += 1
@@ -2104,15 +1966,9 @@
             {"error_type": "SQLAlchemyError"},
         )
         logger.error(
-<<<<<<< HEAD
             f"Database error during Discord indexing: {db_error!s}", exc_info=True
         )
         return 0, f"Database error: {db_error!s}"
-=======
-            f"Database error during Discord indexing: {str(db_error)}", exc_info=True
-        )
-        return 0, f"Database error: {str(db_error)}"
->>>>>>> 0398046b
     except Exception as e:
         await session.rollback()
         await task_logger.log_task_failure(
@@ -2121,12 +1977,8 @@
             str(e),
             {"error_type": type(e).__name__},
         )
-<<<<<<< HEAD
         logger.error(f"Failed to index Discord messages: {e!s}", exc_info=True)
         return 0, f"Failed to index Discord messages: {e!s}"
-=======
-        logger.error(f"Failed to index Discord messages: {str(e)}", exc_info=True)
-        return 0, f"Failed to index Discord messages: {str(e)}"
 
 
 async def index_jira_issues(
@@ -2134,10 +1986,10 @@
     connector_id: int,
     search_space_id: int,
     user_id: str,
-    start_date: str = None,
-    end_date: str = None,
+    start_date: str | None = None,
+    end_date: str | None = None,
     update_last_indexed: bool = True,
-) -> Tuple[int, Optional[str]]:
+) -> tuple[int, str | None]:
     """
     Index Jira issues and comments.
 
@@ -2307,8 +2159,8 @@
             logger.info(f"Retrieved {len(issues)} issues from Jira API")
 
         except Exception as e:
-            logger.error(f"Error fetching Jira issues: {str(e)}", exc_info=True)
-            return 0, f"Error fetching Jira issues: {str(e)}"
+            logger.error(f"Error fetching Jira issues: {e!s}", exc_info=True)
+            return 0, f"Error fetching Jira issues: {e!s}"
 
         # Process and index each issue
         documents_indexed = 0
@@ -2418,7 +2270,7 @@
 
             except Exception as e:
                 logger.error(
-                    f"Error processing issue {issue.get('identifier', 'Unknown')}: {str(e)}",
+                    f"Error processing issue {issue.get('identifier', 'Unknown')}: {e!s}",
                     exc_info=True,
                 )
                 skipped_issues.append(
@@ -2465,8 +2317,8 @@
             str(db_error),
             {"error_type": "SQLAlchemyError"},
         )
-        logger.error(f"Database error: {str(db_error)}", exc_info=True)
-        return 0, f"Database error: {str(db_error)}"
+        logger.error(f"Database error: {db_error!s}", exc_info=True)
+        return 0, f"Database error: {db_error!s}"
     except Exception as e:
         await session.rollback()
         await task_logger.log_task_failure(
@@ -2475,6 +2327,5 @@
             str(e),
             {"error_type": type(e).__name__},
         )
-        logger.error(f"Failed to index JIRA issues: {str(e)}", exc_info=True)
-        return 0, f"Failed to index JIRA issues: {str(e)}"
->>>>>>> 0398046b
+        logger.error(f"Failed to index JIRA issues: {e!s}", exc_info=True)
+        return 0, f"Failed to index JIRA issues: {e!s}"